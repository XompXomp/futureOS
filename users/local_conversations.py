--- conflicted
+++ resolved
@@ -1,9 +1,5 @@
-<<<<<<< HEAD
-# Local conversations with the AI
-=======
 # THE METHODS THE AI WOULD NEED TO CALL EVENTUALLY
 
->>>>>>> 9b5febe8
 
 import sqlite3
 from datetime import datetime
