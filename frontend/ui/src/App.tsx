import React, { useEffect, useState, useRef, RefObject } from 'react';
import './App.css';
import { getPatientProfile, getConversation, updatePatientProfile, updateConversation, PatientProfile, Conversation, Memory, getMemory, updateMemory, getLinks, updateLinks, getGeneral, updateGeneral, Updates, getUpdates, updateUpdates } from './db';
import OpusRecorder from 'opus-recorder';
// @ts-ignore
import msgpack from 'msgpack-lite';

// Type declaration for msgpack-lite if types are not available
declare module 'msgpack-lite' {
  export function decode(data: Uint8Array): any;
  export function encode(data: any): Uint8Array;
}

const LLAMA_ENDPOINT = 'http://172.22.225.47:5100/api/agent'; // Local backend endpoint
const LLAMA_STREAM_ENDPOINT = 'http://172.22.225.47:5100/api/agent/stream'; // New streaming endpoint
const UNMUTE_STT_ENDPOINT = 'ws://172.22.225.138:11004/api/asr-streaming'; // Direct STT endpoint

// === STT ADD-ON: Proxy endpoint for STT ===
const STT_PROXY_URL = 'ws://localhost:8080'; // STT proxy endpoint

function base64DecodeOpus(base64String: string): Uint8Array {
  const binaryString = window.atob(base64String);
  const len = binaryString.length;
  const bytes = new Uint8Array(len);
  for (let i = 0; i < len; i++) {
    bytes[i] = binaryString.charCodeAt(i);
  }
  return bytes;
}

const audioQueueRef: { current: Blob[] } = { current: [] };
let lastAudioUrl: string | null = null;
let isPlaying = false;

function playNextAudio(audioPlayerRef: RefObject<HTMLAudioElement | null>) {
  if (isPlaying || audioQueueRef.current.length === 0 || !audioPlayerRef.current) return;
  const audioBlob = audioQueueRef.current.shift();
  if (!audioBlob) return;
  const audioEl = audioPlayerRef.current;
  if (lastAudioUrl) {
    URL.revokeObjectURL(lastAudioUrl);
    lastAudioUrl = null;
  }
  lastAudioUrl = URL.createObjectURL(audioBlob);
  audioEl.src = lastAudioUrl;
  isPlaying = true;
  audioEl.onended = () => {
    isPlaying = false;
    playNextAudio(audioPlayerRef);
  };
  audioEl.onpause = () => {
    isPlaying = false;
  };
  audioEl.oncanplaythrough = () => {
    audioEl.play().catch((e: any) => {
      console.error('Audio playback error:', e);
    });
    audioEl.oncanplaythrough = null; // Remove handler after first use
  };
}

// Streaming audio playback setup
let audioContext: AudioContext | null = null;
let audioWorkletNode: any = null;
let decoderWorker: Worker | null = null;

function setupStreamingAudio() {
  console.log('[DEBUG] setupStreamingAudio called');
  if (!audioContext) {
    audioContext = new window.AudioContext();
    (window as any).audioContext = audioContext; // Expose for debugging
    console.log('[DEBUG] audioContext created and assigned to window:', audioContext);
  }
  if (!audioWorkletNode) {
    audioContext.audioWorklet
      .addModule('/audio-output-processor.js')
      .then(() => {
        audioWorkletNode = new window.AudioWorkletNode(audioContext!, 'audio-output-processor');
        audioWorkletNode.connect(audioContext!.destination);
        console.log('[DEBUG] AudioWorkletNode created and connected:', audioWorkletNode);
      });
  }
  if (!decoderWorker) {
    decoderWorker = new Worker('/decoderWorker.min.js');
    decoderWorker.onmessage = (event: MessageEvent) => {
      if (!audioWorkletNode) {
        console.log('[DEBUG] PCM frame received but AudioWorkletNode not ready');
        return;
      }
      if (event.data && event.data[0]) {
        console.log('[DEBUG] PCM frame received from decoder:', event.data[0]);
        audioWorkletNode.port.postMessage({ frame: event.data[0], type: 'audio', micDuration: 0 });
      } else {
        console.log('[DEBUG] Decoder worker message with no frame:', event.data);
      }
    };
    decoderWorker.postMessage({
      command: 'init',
      bufferLength: 960, // 20ms at 48kHz
      decoderSampleRate: 24000,
      outputBufferSampleRate: 48000,
      resampleQuality: 0,
    });
  }
}

// Track received chunk types for streaming state management
const receivedChunkTypesRef = { current: new Set<string>() };

// Streaming chunk handler for new API
function handleStreamingChunk(chunk: any, setConversation: any, updateConversation: any, setProfile: any, updatePatientProfile: any, setLinks: any, setGeneral: any, setUpdates: any, updateUpdates: any, setStreamingText: any, setIsStreaming: any, setStreamingError: any, setStreamingStatus: any, setLoading: any, setMemory: any, updateMemory: any) {
  console.log('[DEBUG] Streaming chunk received:', chunk);
  console.log('[DEBUG] Chunk type:', chunk.type);
  console.log('[DEBUG] Chunk data:', chunk.data);
  console.log('[DEBUG] Chunk data type:', typeof chunk.data);
  console.log('[DEBUG] Chunk data keys:', chunk.data ? Object.keys(chunk.data) : 'null');
  
  // Track this chunk type
  receivedChunkTypesRef.current.add(chunk.type);
  console.log('[DEBUG] Received chunk types so far:', Array.from(receivedChunkTypesRef.current));
  
  switch (chunk.type) {
    case 'streaming_started':
      console.log('Agent processing started:', chunk.data.message);
      setStreamingStatus(chunk.data.message);
      setIsStreaming(true);
      setStreamingText('');
      setStreamingError(null);
      // Reset chunk type tracking for new streaming session
      receivedChunkTypesRef.current.clear();
      console.log('[DEBUG] Reset chunk type tracking for new streaming session');
      break;
      
    case 'unmute_connecting':
      console.log('Connecting to voice assistant...');
      setStreamingStatus('Connecting to voice assistant...');
      // Reset chunk type tracking for new Unmute connection
      receivedChunkTypesRef.current.clear();
      console.log('[DEBUG] Reset chunk type tracking for new Unmute connection');
      break;
      
    case 'unmute_connected':
      console.log('Connected to voice assistant');
      setStreamingStatus('Connected to voice assistant');
      break;
      
    case 'unmute_streaming_started':
      console.log('Voice assistant is responding...');
      setStreamingStatus('Voice assistant is responding...');
      break;
      
    case 'text_chunk':
      // Handle real-time text chunks from Unmute
      const textChunk = chunk.data.text;
      console.log('Text chunk:', textChunk);
      
      // Add to streaming text buffer
      setStreamingText((prev: string) => prev + textChunk);
      
      // Update conversation in real-time
      setConversation((prev: Conversation | null) => {
        if (!prev) return prev;
        const lastMsg = prev.conversation[prev.conversation.length - 1];
        if (lastMsg && lastMsg.sender === 'ai') {
          // Update last assistant message
          const updated = {
            ...prev,
            cid: prev.cid || 'conv-001',
            conversation: [
              ...prev.conversation.slice(0, -1),
              { ...lastMsg, text: lastMsg.text + textChunk }
            ]
          };
          updateConversation(updated);
          return updated;
        } else {
          // Start new assistant message
          const updated = {
            ...prev,
            cid: prev.cid || 'conv-001',
            conversation: [...prev.conversation, { sender: 'ai' as 'ai', text: textChunk }]
          };
          updateConversation(updated);
          return updated;
        }
      });
      break;
      
    case 'audio_chunk':
      // Handle real-time audio chunks from Unmute
      const audioChunk = chunk.data.audio;
      console.log('Audio chunk received:', audioChunk.length, 'bytes');
      
      // Decode base64 audio and stream to player
      const audioData = base64DecodeOpus(audioChunk);
      setupStreamingAudio();
      if (decoderWorker) {
        decoderWorker.postMessage({ command: 'decode', pages: audioData }, [audioData.buffer]);
      }
      break;
      
    case 'text_complete':
      console.log('Text response complete');
      setStreamingStatus('Text response complete');
      break;
      
    case 'audio_complete':
      console.log('Audio response complete');
      setStreamingStatus('Audio response complete');
      break;
      
    case 'unmute_complete':
      console.log('Voice assistant response complete');
      setStreamingStatus('Voice assistant response complete');
      
      // Check if final_result has also been received before clearing streaming state
      const hasFinalResult = receivedChunkTypesRef.current.has('final_result');
      console.log('[DEBUG] unmute_complete received. Has final_result:', hasFinalResult);
      
      if (hasFinalResult) {
        console.log('[DEBUG] Both unmute_complete and final_result received, clearing streaming state');
        // Clear streaming state
        setIsStreaming(false);
        setStreamingText('');
        setStreamingStatus('');
        setLoading(false);
        
        // Clean up streaming connection
        if ((window as any).cleanupStreaming) {
          (window as any).cleanupStreaming();
          (window as any).cleanupStreaming = null;
        }
        
        // Reset chunk type tracking
        receivedChunkTypesRef.current.clear();
      } else {
        console.log('[DEBUG] unmute_complete received but final_result not yet received, keeping streaming state active');
      }
      break;
      
    case 'final_result':
      // Handle final result from agent workflow
      console.log('Agent processing complete');
      const result = chunk.data;
      console.log('[DEBUG] final_result - result:', result);
      console.log('[DEBUG] final_result - result.updatedPatientProfile:', result.updatedPatientProfile);
      
      if (result.updatedPatientProfile) {
        console.log('[DEBUG] Updating profile from final_result:', result.updatedPatientProfile);
        setProfile(result.updatedPatientProfile);
        updatePatientProfile(result.updatedPatientProfile);
      }
      if (result.updatedMemory) {
        // Append new memories to existing ones
        setMemory((prevMemories: any) => {
          const existingMemories = prevMemories || [];
          const newMemories = result.updatedMemory;
          return [...existingMemories, ...newMemories];
        });
        updateMemory(result.updatedMemory);
      }
      if (result.links) {
        setLinks(result.links);
      }
      if (result.general) {
        setGeneral(result.general);
      }
      if (result.Updates) {
        console.log('[DEBUG] Updating updates from final_result:', result.Updates);
        // Append new updates to existing ones
        setUpdates((prevUpdates: any) => {
          const existingUpdates = prevUpdates || [];
          const newUpdates = result.Updates;
          return [...existingUpdates, ...newUpdates];
        });
        updateUpdates(result.Updates);
      }
      if (result.function){
        console.log('[DEBUG] Updating function from final_result:', result.function);
        (window as any).processUICommand(result.function);
      }
      
      // Check if unmute_complete has also been received before clearing streaming state
      const hasUnmuteComplete = receivedChunkTypesRef.current.has('unmute_complete');
      console.log('[DEBUG] final_result received. Has unmute_complete:', hasUnmuteComplete);
      
      if (hasUnmuteComplete) {
        console.log('[DEBUG] Both final_result and unmute_complete received, clearing streaming state');
        // Clear streaming state
        setIsStreaming(false);
        setStreamingText('');
        setStreamingStatus('');
        setLoading(false);
        
        // Clean up streaming connection
        if ((window as any).cleanupStreaming) {
          (window as any).cleanupStreaming();
          (window as any).cleanupStreaming = null;
        }
        
        // Reset chunk type tracking
        receivedChunkTypesRef.current.clear();
      } else {
        console.log('[DEBUG] final_result received but unmute_complete not yet received, keeping streaming state active');
      }
      break;
      
    case 'error':
    case 'unmute_error':
    case 'unmute_timeout':
    case 'workflow_error':
      console.error('Error:', chunk.data.error || chunk.data.message);
      setStreamingError(chunk.data.error || chunk.data.message);
      setIsStreaming(false);
      setStreamingText('');
      setStreamingStatus('');
      setLoading(false);
      
      // Clean up streaming connection
      if ((window as any).cleanupStreaming) {
        (window as any).cleanupStreaming();
        (window as any).cleanupStreaming = null;
      }
      break;
      
    case 'keepalive':
      // Handle keepalive messages
      console.log('Keepalive received');
      break;
      
    default:
      console.log('Unknown streaming chunk type:', chunk.type);
  }
}

const App: React.FC = () => {
  const [input, setInput] = useState('');
  const [conversation, setConversation] = useState<Conversation | null>(null);
  const [profile, setProfile] = useState<PatientProfile | null>(null);
  const [loading, setLoading] = useState(false);
  const [recording, setRecording] = useState(false);
  // --- Add state for links, general, updates, and memory ---
  const [links, setLinks] = useState<Record<string, any> | null>(null);
  const [general, setGeneral] = useState<any | null>(null);
<<<<<<< HEAD
  const [updates, setUpdates] = useState<Updates | null>(null);
  const [memory, setMemory] = useState<Memory | null>(null);
=======
  const [updates, setUpdates] = useState<any | null>(null);
  const [memory, setMemory] = useState<any | null>(null);
>>>>>>> cd1f2471
  const [audioMode, setAudioMode] = useState(false);
  const [showProactiveSleepPrompt, setShowProactiveSleepPrompt] = useState(false);
  
  // --- Add streaming state variables ---
  const [streamingText, setStreamingText] = useState('');
  const [isStreaming, setIsStreaming] = useState(false);
  const [streamingError, setStreamingError] = useState<string | null>(null);
  const [streamingStatus, setStreamingStatus] = useState<string>('');
  
  // --- Add UI state variables ---
  const [darkMode, setDarkMode] = useState(false);
  const audioPlayerRef = useRef<HTMLAudioElement | null>(null);
  const audioChunksRef = useRef<Uint8Array[]>([]);
  const recorderRef = useRef<any>(null);
  // Track if a new user message was just added
  const justAddedUserMessageRef = { current: false };
  // (Reverted) No transcription buffer
  // Buffer for streaming transcription (audio only)
  const transcriptionBufferRef = useRef<string>("");
  const flushTimeoutRef = useRef<NodeJS.Timeout | null>(null);
  const isRecordingRef = useRef(false);
  const profileRef = useRef<PatientProfile | null>(null);
  
  // === STT ADD-ON: STT-related state and refs ===
  const [speechDetected, setSpeechDetected] = useState(false);  // Track when speech is detected
  const sttWsRef = useRef<WebSocket | null>(null);  // Direct STT WebSocket
  // Track sentence buffer and timing
  const currentSentenceBufferRef = useRef<string>("");
  const sentenceTimeoutRef = useRef<NodeJS.Timeout | null>(null);
  const conversationRef = useRef<Conversation | null>(null);
  
  // Keep conversation ref in sync with state
  useEffect(() => {
    conversationRef.current = conversation;
  }, [conversation]);
  useEffect(() => {
    profileRef.current = profile;
    console.log('[DEBUG] profileRef.current updated:', profileRef.current);
  }, [profile]);

  // === STT ADD-ON: Cleanup STT connection on component unmount ===
  useEffect(() => {
    return () => {
      // Cleanup STT WebSocket connection when component unmounts
      closeSTTConnection();
      
      // Clear any remaining recording timeout
      if ((window as any).recordingTimeoutId) {
        clearTimeout((window as any).recordingTimeoutId);
        (window as any).recordingTimeoutId = null;
      }
    };
  }, []);

  useEffect(() => {
    console.log('[DEBUG] General state changed:', general);
  }, [general]);

  useEffect(() => {
<<<<<<< HEAD
    console.log('[DEBUG] Memory state changed:', memory);
  }, [memory]);
=======
    console.log('[DEBUG] Links state changed:', links);
  }, [links]);
>>>>>>> cd1f2471

  useEffect(() => {
    // Initialize database with sample data first
    import('./db').then(({ initializeSampleData }) => {
      initializeSampleData().then(() => {
        console.log('[DEBUG] Database initialized with sample data');
        
        // Now load the data
        getPatientProfile().then(result => {
          console.log('[DEBUG] setProfile called with (initial load):', result ?? null);
          setProfile(result ?? null);
        });
        getConversation().then(result => setConversation(result ?? null));
        getLinks().then(result => {
          console.log('[DEBUG] setLinks called with (initial load):', result?.links ?? null);
          setLinks(result?.links ?? null);
        });
        getGeneral().then(result => {
          console.log('[DEBUG] setGeneral called with (initial load):', result?.general ?? null);
          setGeneral(result?.general ?? null);
        });
        getUpdates().then(result => {
          console.log('[DEBUG] setUpdates called with (initial load):', result?.updates ?? null);
          setUpdates(result?.updates ?? null);
        });
        getMemory().then(result => {
          console.log('[DEBUG] setMemory called with (initial load):', result?.memory ?? null);
          setMemory(result?.memory ?? null);
        });
      }).catch(error => {
        console.error('[DEBUG] Database initialization error:', error);
      });
    });
  }, []);

  // Loading timeout reference for streaming
  const loadingTimeoutRef = useRef<NodeJS.Timeout | null>(null);

  // Polling mechanism for local backend updates
  useEffect(() => {
    const pollForUpdates = async () => {
      try {
        // First, check for explicit updates
        const response = await fetch('http://localhost:8002/api/latest-update');
        if (response.ok) {
          const update = await response.json();
          if (update.type && update.data) {
            console.log('[DEBUG] Received update from local backend:', update);
            
            switch (update.type) {
              case 'patientProfile':
                console.log('[DEBUG] Updating patient profile from local backend:', update.data);
                setProfile(update.data);
                updatePatientProfile(update.data);
                break;
              case 'links':
                console.log('[DEBUG] Updating links from local backend:', update.data);
                console.log('[DEBUG] Current links state before update:', links);
                setLinks(update.data);
                updateLinks({ id: 'links', links: update.data });
                console.log('[DEBUG] Links state should now be:', update.data);
                break;
              case 'general':
                console.log('[DEBUG] Updating general insights from local backend:', update.data);
                setGeneral(update.data);
                updateGeneral({ id: 'general', general: update.data });
                break;
              case 'function':
                console.log('[DEBUG] Received function call from local backend:', update.data);
                processUICommand(update.data);
                break;
              default:
                console.log('[DEBUG] Unknown update type from local backend:', update.type);
            }
          }
        }

        // Also check current backend state to catch any missed updates
        try {
          const memoryLinksResponse = await fetch('http://localhost:8002/memory-links');
          if (memoryLinksResponse.ok) {
            const backendData = await memoryLinksResponse.json();
            console.log('[DEBUG] Current backend links state:', backendData.links);
            console.log('[DEBUG] Current frontend links state:', links);
            
            // Only update if frontend has data (don't overwrite intentionally cleared data)
            if (links !== null && backendData.links && Object.keys(backendData.links).length > 0) {
              const frontendLinksKeys = Object.keys(links);
              const backendLinksKeys = Object.keys(backendData.links);
              
              // Check if backend has more data than frontend
              const hasNewData = backendLinksKeys.some(key => {
                const backendValue = backendData.links[key];
                const frontendValue = links[key];
                return JSON.stringify(backendValue) !== JSON.stringify(frontendValue);
              });
              
              if (hasNewData) {
                console.log('[DEBUG] Backend has newer links data, updating frontend');
                setLinks(backendData.links);
                updateLinks({ id: 'links', links: backendData.links });
              }
            }
          }
        } catch (error) {
          console.log('[DEBUG] Failed to check backend state (this is normal if local backend is not running):', error);
        }
      } catch (error) {
        console.log('[DEBUG] Polling for updates failed (this is normal if local backend is not running):', error);
      }
    };

    // Poll every 2 seconds for updates from local backend
    const pollInterval = setInterval(pollForUpdates, 2000);
    
    // Initial poll
    pollForUpdates();

    return () => {
      clearInterval(pollInterval);
    };
  }, [links]);

  // === STT ADD-ON: STT WebSocket connection management ===
  // Remove the automatic WebSocket connection - we'll create it on demand
  
  // Function to create and setup STT WebSocket connection
  const createSTTConnection = () => {
    if (sttWsRef.current && sttWsRef.current.readyState === WebSocket.OPEN) {
      console.log('[DEBUG] STT WebSocket already connected');
      return;
    }
    
    console.log('[DEBUG] Creating new STT WebSocket connection');
    const sttWs = new window.WebSocket(STT_PROXY_URL);
    sttWsRef.current = sttWs;
    
    sttWs.onopen = () => {
      console.log('[DEBUG] STT WebSocket connected');
      // Try sending authentication token as a message
      try {
        const authMessage = {
          type: "Auth",
          token: "public_token"
        };
        const encoded = msgpack.encode(authMessage);
        sttWs.send(encoded);
        console.log('[DEBUG] Sent authentication message');
      } catch (e) {
        console.log('[DEBUG] Could not send auth message:', e);
      }
    };
    
    sttWs.onmessage = (event) => {
      try {
        // STT uses MessagePack format
        let data;
        if (event.data instanceof Blob) {
          // Handle binary MessagePack data
          event.data.arrayBuffer().then(buffer => {
            try {
              const uint8Array = new Uint8Array(buffer);
              data = msgpack.decode(uint8Array);
              console.log('[DEBUG] STT MessagePack decoded:', data);
              handleSTTMessage(data);
            } catch (e) {
              console.error('[DEBUG] Failed to decode MessagePack:', e);
            }
          });
        } else {
          // Handle text messages (if any)
          console.log('[DEBUG] STT text message:', event.data);
        }
      } catch (e: any) {
        console.error('STT WebSocket message handling error:', e);
      }
    };
    
    sttWs.onerror = (error) => {
      console.error('[DEBUG] STT WebSocket error:', error);
    };
    
    sttWs.onclose = () => {
      console.log('[DEBUG] STT WebSocket closed');
      sttWsRef.current = null;
    };
  };
  
  // Function to close STT WebSocket connection
  const closeSTTConnection = () => {
    if (sttWsRef.current && sttWsRef.current.readyState === WebSocket.OPEN) {
      console.log('[DEBUG] Closing STT WebSocket connection');
      sttWsRef.current.close();
      sttWsRef.current = null;
    }
  };

  // === STT ADD-ON: Handle STT messages - detect sentence completion and send to LLM ===
  const handleSTTMessage = (data: any) => {
    console.log('[DEBUG] Processing STT message:', data);
    console.log('[DEBUG] Message type:', data.type);
    console.log('[DEBUG] Full message data:', JSON.stringify(data, null, 2));
    
    if (data.type === 'Word' && data.text) {
      // Clear any existing sentence timeout
      if (sentenceTimeoutRef.current) {
        clearTimeout(sentenceTimeoutRef.current);
        sentenceTimeoutRef.current = null;
      }
      
      // Add word to sentence buffer
      currentSentenceBufferRef.current += (currentSentenceBufferRef.current ? ' ' : '') + data.text;
      
      // Don't add to conversation display yet - wait for sentence completion
      
      // Set timeout to detect sentence completion and send to LLM
      sentenceTimeoutRef.current = setTimeout(() => {
        const completedSentence = currentSentenceBufferRef.current.trim();
        if (completedSentence && profileRef.current && conversationRef.current) {
          console.log('[DEBUG] Sentence completed, sending to LLM:', completedSentence);
          
          // Close STT WebSocket connection before sending to workflow
          closeSTTConnection();
          
          // Add completed sentence to conversation display
          setConversation(prev => {
            if (!prev) return prev;
            const updated = {
              ...prev,
              conversation: [...prev.conversation, { sender: 'user' as 'user', text: completedSentence }]
            };
            updateConversation(updated);
            return updated;
          });
          
          // Send to LLM using existing handleSendPrompt function
          handleSendPrompt(completedSentence);
          
          // Clear buffer
          currentSentenceBufferRef.current = "";
        } else if (completedSentence) {
          console.log('[DEBUG] Sentence completed but profile/conversation not ready, retrying in 1 second');
          // Retry in 1 second if profile/conversation not ready
          setTimeout(() => {
            if (profileRef.current && conversationRef.current) {
              // Close STT WebSocket connection before sending to workflow
              closeSTTConnection();
              
              // Add completed sentence to conversation display
              setConversation(prev => {
                if (!prev) return prev;
                const updated = {
                  ...prev,
                  conversation: [...prev.conversation, { sender: 'user' as 'user', text: completedSentence }]
                };
                updateConversation(updated);
                return updated;
              });
              
              handleSendPrompt(completedSentence);
              currentSentenceBufferRef.current = "";
            }
          }, 1000);
        }
      }, 2000); // 2 seconds timeout
      
      console.log('[DEBUG] STT Word added to conversation:', data.text);
      setSpeechDetected(true);
      
    } else if (data.type === 'Marker') {
      // Ignore markers (like Unmute backend does)
      console.log('[DEBUG] STT Marker received - ignoring');
      
    } else if (data.type === 'EndWord') {
      console.log('[DEBUG] STT Word ended at time:', data.stop_time);
      
    } else if (data.type === 'Step') {
      // Just log step data for debugging
      console.log('[DEBUG] STT Step received:', data.step_idx, 'pause prediction:', data.prs);
      
      // Check if speech has stopped (for UI feedback only)
      if (data.prs && data.prs.length > 0) {
        const pausePrediction = data.prs[0];
        if (pausePrediction > 0.95) {
          setSpeechDetected(false);
        }
      }
      
    } else if (data.type === 'Ready') {
      console.log('[DEBUG] STT Ready message received');
    } else if (data.type === 'Error') {
      console.error('[DEBUG] STT Error:', data.message);
    } else {
      console.log('[DEBUG] Unknown message type:', data.type);
    }
  };

  // Send text input as a message
  const handleSendPrompt = async (prompt: string, options: { updates?: any, links?: any[], general?: any } = {}) => {
    console.log('handleSendPrompt called', {
      hasProfile: !!profileRef.current,
      hasConversation: !!conversationRef.current,
      prompt
    });
    if (!profileRef.current || !conversationRef.current) {
      console.log('Not sending: missing profile or conversation', {
        hasProfile: !!profileRef.current,
        hasConversation: !!conversationRef.current
      });
      return;
    }
    setLoading(true);
    const updatedConv = { 
      ...conversationRef.current, 
      cid: conversationRef.current.cid || 'conv-001', // Ensure cid exists
      conversation: [...conversationRef.current.conversation, { sender: 'user' as 'user', text: prompt }] 
    };
    setConversation(updatedConv);
    await updateConversation(updatedConv);
    
    // Set a timeout to prevent loading state from getting stuck
    if (loadingTimeoutRef.current) {
      clearTimeout(loadingTimeoutRef.current);
    }
    loadingTimeoutRef.current = setTimeout(() => {
      console.log('[DEBUG] Loading timeout reached, setting loading to false');
      setLoading(false);
    }, 30000); // 30 second timeout
    
    // Send to Llama via new streaming API
    await sendPromptToLlamaStream(prompt, options);
    setInput('');
    // Don't set loading to false here - let the streaming response completion handle it
  };



  // === STT ADD-ON: Audio recording logic using Web Audio API for raw PCM ===
  const handleAudioRecord = async () => {
    console.log('[DEBUG] handleAudioRecord called, current recording state:', recording);
    
    if (recording) {
      console.log('[DEBUG] Stopping recording manually');
      
      // Clear the auto-stop timeout
      if ((window as any).recordingTimeoutId) {
        clearTimeout((window as any).recordingTimeoutId);
        (window as any).recordingTimeoutId = null;
      }
      
      // Stop Web Audio API recording
      if (recorderRef.current) {
        const processor = recorderRef.current as any;
        if (processor.disconnect) {
          processor.disconnect();
        }
        // Clear the ref
        recorderRef.current = null;
      }
      setRecording(false);
      setSpeechDetected(false);
      
      // Close STT WebSocket connection when manually stopping recording
      closeSTTConnection();
      return;
    }
    
    try {
      console.log('[DEBUG] Starting recording');
      // Create STT WebSocket connection when recording starts
      createSTTConnection();
      
      // Use Web Audio API to get raw PCM data
      const stream = await navigator.mediaDevices.getUserMedia({ audio: true });
      const audioContext = new AudioContext({ sampleRate: 24000 });
      const source = audioContext.createMediaStreamSource(stream);
      const processor = audioContext.createScriptProcessor(1024, 1, 1);
      
      processor.onaudioprocess = (event) => {
        if (sttWsRef.current && sttWsRef.current.readyState === 1) {
          // Get raw PCM data
          const inputData = event.inputBuffer.getChannelData(0);
          const pcmData = Array.from(inputData); // Convert to regular array
          
          // Send PCM data to STT
          const message = {
            type: 'Audio',
            pcm: pcmData
          };
          const encoded = msgpack.encode(message);
          sttWsRef.current.send(encoded);
          console.log('Sent PCM data to STT, length:', pcmData.length);
        }
      };
      
      source.connect(processor);
      processor.connect(audioContext.destination);
      recorderRef.current = processor;
      setRecording(true);
      setSpeechDetected(true);
      
      const onEnded = () => {
        console.log('[DEBUG] onEnded called');
        
        // Clear the auto-stop timeout
        if ((window as any).recordingTimeoutId) {
          clearTimeout((window as any).recordingTimeoutId);
          (window as any).recordingTimeoutId = null;
        }
        
        if (processor) {
          processor.disconnect();
          source.disconnect();
          stream.getTracks().forEach(track => track.stop());
        }
        setRecording(false);
        setSpeechDetected(false);
        
        // Close STT WebSocket connection when recording stops
        closeSTTConnection();
      };
      
      // Store the timeout ID so we can clear it if user manually stops
      const timeoutId = setTimeout(() => {
        console.log('[DEBUG] Auto-stop timeout triggered');
        if (recording) {
          onEnded();
        }
      }, 10000);
      
      // Store timeout ID in ref so we can clear it
      (window as any).recordingTimeoutId = timeoutId;
      
    } catch (error) {
      console.error('Audio recording error:', error);
      alert('Audio recording error');
      setRecording(false);
      setSpeechDetected(false);
    }
  };

  useEffect(() => {
    if (!audioPlayerRef.current) return;
    const audioEl = audioPlayerRef.current;
    const onEnded = () => {
      if (audioPlayerRef.current) playNextAudio(audioPlayerRef);
    };
    audioEl.addEventListener('ended', onEnded);
    return () => {
      audioEl.removeEventListener('ended', onEnded);
    };
  }, []);

  // Function to send prompt to Llama
  // Function to process UI commands from Llama
  const processUICommand = (command: string | any) => {
    console.log('[DEBUG] Processing UI command:', command);
    
    // Handle Function objects (e.g., {"ProactiveAdd":"Sleep"})
    if (typeof command === 'object' && command !== null) {
      if (command.ProactiveAdd === "Sleep") {
        console.log('[DEBUG] ProactiveAdd Sleep detected, showing prompt');
        setShowProactiveSleepPrompt(true);
        return;
      }
    }
    
    // Handle string commands
    if (typeof command === 'string') {
      if (command.startsWith('setMode(') && command.endsWith(')')) {
        const mode = command.slice(8, -1); // Extract value between parentheses
        if (mode === 'dark') {
          if (darkMode) {
            console.log('[DEBUG] Dark mode already set, skipping');
          } else {
            setDarkMode(true);
            console.log('[DEBUG] Set dark mode: true');
          }
        } else if (mode === 'light') {
          if (!darkMode) {
            console.log('[DEBUG] Light mode already set, skipping');
          } else {
            setDarkMode(false);
            console.log('[DEBUG] Set dark mode: false');
          }
        }
      }
      
      if (command.startsWith('addFitness(') && command.endsWith(')')) {
        console.log('[DEBUG] Adding fitness treatment');
        addFitnessTreatment();
      }
      
      if (command.startsWith('removeFitness(') && command.endsWith(')')) {
        console.log('[DEBUG] Removing fitness treatment');
        removeFitnessTreatment();
      }
      
      if (command.startsWith('addSleep(') && command.endsWith(')')) {
        console.log('[DEBUG] Adding sleep treatment');
        addSleepTreatment();
      }
      
      if (command.startsWith('removeSleep(') && command.endsWith(')')) {
        console.log('[DEBUG] Removing sleep treatment');
        removeSleepTreatment();
      }
    }
  };

  // Function to add fitness treatment
  const addFitnessTreatment = async () => {
    if (!profile) {
      console.log('[DEBUG] Cannot add fitness treatment: no profile available');
      return;
    }
    
    // Check if fitness treatment already exists
    const fitnessExists = profile.treatment.some(treatment => treatment.name === 'Fitness');
    if (fitnessExists) {
      console.log('[DEBUG] Fitness treatment already exists, skipping add');
      return;
    }
    
    const fitnessTreatment = {
      name: 'Fitness',
      medicationList: [],
      dailyChecklist: ['Track calories', 'Track protein', 'Exercise 30 minutes'],
      appointment: new Date(Date.now() + 7 * 24 * 60 * 60 * 1000).toISOString(), // 1 week from now
      recommendations: ['Stay hydrated', 'Eat balanced meals', 'Get adequate rest'],
      dailyCals: 2000,
      dailyProtein: 150
    };

    const updatedProfile = {
      ...profile,
      treatment: [...profile.treatment, fitnessTreatment]
    };

    setProfile(updatedProfile);
    updatePatientProfile(updatedProfile);
    console.log('[DEBUG] Added fitness treatment:', fitnessTreatment);
    
    // Automatically sync to local backend after adding treatment
    await syncToLocalBackend();
  };

  // Function to remove fitness treatment
  const removeFitnessTreatment = async () => {
    if (!profile) {
      console.log('[DEBUG] Cannot remove fitness treatment: no profile available');
      return;
    }
    
    // Check if fitness treatment exists
    const fitnessExists = profile.treatment.some(treatment => treatment.name === 'Fitness');
    if (!fitnessExists) {
      console.log('[DEBUG] Fitness treatment does not exist, skipping remove');
      return;
    }
    
    const updatedProfile = {
      ...profile,
      treatment: profile.treatment.filter(treatment => treatment.name !== 'Fitness')
    };

    setProfile(updatedProfile);
    updatePatientProfile(updatedProfile);
    console.log('[DEBUG] Removed fitness treatment');
    
    // Automatically sync to local backend after removing treatment
    await syncToLocalBackend();
  };

  // Function to add sleep treatment
  const addSleepTreatment = async () => {
    if (!profile) {
      console.log('[DEBUG] Cannot add sleep treatment: no profile available');
      return;
    }
    
    // Check if sleep treatment already exists
    const sleepExists = profile.treatment.some(treatment => treatment.name === 'Sleep');
    if (sleepExists) {
      console.log('[DEBUG] Sleep treatment already exists, skipping add');
      return;
    }
    
    const sleepTreatment = {
      name: 'Sleep',
      medicationList: ['Ibuprofen'],
      dailyChecklist: ['Take medication', 'Walk 30 minutes'],
      appointment: new Date(Date.now() + 7 * 24 * 60 * 60 * 1000).toISOString(), // 1 week from now
      recommendations: ['Stay hydrated', 'Regular exercise'],
      sleepHours: 8,
      sleepQuality: 'Excellent'
    };

    const updatedProfile = {
      ...profile,
      treatment: [...profile.treatment, sleepTreatment]
    };

    setProfile(updatedProfile);
    updatePatientProfile(updatedProfile);
    console.log('[DEBUG] Added sleep treatment:', sleepTreatment);
    
    // Automatically sync to local backend after adding treatment
    await syncToLocalBackend();
  };

  // Function to remove sleep treatment
  const removeSleepTreatment = async () => {
    if (!profile) {
      console.log('[DEBUG] Cannot remove sleep treatment: no profile available');
      return;
    }
    
    // Check if sleep treatment exists
    const sleepExists = profile.treatment.some(treatment => treatment.name === 'Sleep');
    if (!sleepExists) {
      console.log('[DEBUG] Sleep treatment does not exist, skipping remove');
      return;
    }
    
    const updatedProfile = {
      ...profile,
      treatment: profile.treatment.filter(treatment => treatment.name !== 'Sleep')
    };

    setProfile(updatedProfile);
    updatePatientProfile(updatedProfile);
    console.log('[DEBUG] Removed sleep treatment');
    
    // Automatically sync to local backend after removing treatment
    await syncToLocalBackend();
  };

  // Make function globally accessible for testing
  (window as any).processUICommand = processUICommand;

  // Test function to manually trigger local backend updates
  const testLocalBackendUpdate = async () => {
    try {
      console.log('[DEBUG] Testing local backend update...');
      
      // Test updating patient profile recommendations
      const response = await fetch('http://localhost:8002/api/healthcare-updates', {
        method: 'POST',
        headers: { 'Content-Type': 'application/json' },
        body: JSON.stringify({
          type: 'recommendations',
          data: ['New recommendation 1', 'New recommendation 2', 'Stay active']
        })
      });
      
      if (response.ok) {
        console.log('[DEBUG] Successfully sent test update to local backend');
      } else {
        console.error('[DEBUG] Failed to send test update to local backend');
      }
    } catch (error) {
      console.error('[DEBUG] Error testing local backend update:', error);
    }
  };

  // Make test function globally accessible
  (window as any).testLocalBackendUpdate = testLocalBackendUpdate;

  // Function to check current patient profile from local backend
  const checkLocalBackendProfile = async () => {
    try {
      console.log('[DEBUG] Checking local backend patient profile...');
      
      const response = await fetch('http://localhost:8002/api/patient-profile');
      
      if (response.ok) {
        const profile = await response.json();
        console.log('[DEBUG] Current local backend patient profile:', profile);
        return profile;
      } else {
        console.error('[DEBUG] Failed to get patient profile from local backend');
        return null;
      }
    } catch (error) {
      console.error('[DEBUG] Error checking local backend profile:', error);
      return null;
    }
  };

  // Make check function globally accessible
  (window as any).checkLocalBackendProfile = checkLocalBackendProfile;

  // Function to refresh data from shared-data.js
  const refreshDataFromShared = async () => {
    try {
      console.log('[DEBUG] Refreshing data from shared-data.js...');
      
      // Re-initialize the database with fresh data from shared-data.js
      const { initializeSampleData } = await import('./db');
      await initializeSampleData();
      
      // Reload all data from the refreshed database
      const newProfile = await getPatientProfile();
      const newConversation = await getConversation();
      const newLinks = await getLinks();
      const newGeneral = await getGeneral();
      const newUpdates = await getUpdates();
      const newMemory = await getMemory(); // Fetches memory from IndexedDB
      
      // Update all state variables
      setProfile(newProfile ?? null);
      setConversation(newConversation ?? null);
      setLinks(newLinks?.links ?? null);
      setGeneral(newGeneral?.general ?? null);
      setUpdates(newUpdates?.updates ?? null);
      setMemory(newMemory?.memory ?? null); // Now properly updating memory state
      
      console.log('[DEBUG] Data refreshed successfully');
      console.log('[DEBUG] New memory entries:', newMemory?.memory?.length || 0);
      
      return { newProfile, newConversation, newLinks, newGeneral, newUpdates, newMemory };
    } catch (error) {
      console.error('[DEBUG] Error refreshing data:', error);
      throw error;
    }
  };

  // Make refresh function globally accessible
  (window as any).refreshDataFromShared = refreshDataFromShared;
  
  // Make processUICommand globally accessible
  (window as any).processUICommand = processUICommand;

  // Function to sync data to local backend
  const syncToLocalBackend = async () => {
    try {
      const currentProfile = await getPatientProfile();
      const currentMemory = await getMemory();
      const currentLinks = await getLinks();
      const currentGeneral = await getGeneral();
      const currentUpdates = await getUpdates();
      
      const response = await fetch('http://localhost:8002/api/sync-from-frontend', {
        method: 'POST',
        headers: { 'Content-Type': 'application/json' },
        body: JSON.stringify({
          patientProfile: currentProfile,
          memory: currentMemory,
          links: currentLinks,
          general: currentGeneral,
          updates: currentUpdates
        })
      });
      
      if (response.ok) {
        console.log('[DEBUG] Successfully synced data to local backend');
      } else {
        console.error('[DEBUG] Failed to sync data to local backend');
      }
    } catch (error) {
      console.error('[DEBUG] Error syncing to local backend:', error);
    }
  };

  // Make sync function globally accessible
  (window as any).syncToLocalBackend = syncToLocalBackend;
  
  // Global function to clear links (for console use)
  (window as any).clearLinks = async () => {
    console.log('[DEBUG] Clearing links via global function');
    setLinks(null);
    const { updateLinks } = await import('./db');
    await updateLinks({ id: 'links', links: {} });
    console.log('[DEBUG] Links cleared from frontend and IndexedDB');
    
    // Also clear from backend
    try {
      const response = await fetch('http://localhost:8002/api/sync-from-frontend', {
        method: 'POST',
        headers: { 'Content-Type': 'application/json' },
        body: JSON.stringify({
          links: { links: {} }
        })
      });
      if (response.ok) {
        console.log('[DEBUG] Successfully cleared links from backend');
      } else {
        console.error('[DEBUG] Failed to clear links from backend');
      }
    } catch (error) {
      console.error('[DEBUG] Error clearing links from backend:', error);
    }
  };
  
  // Global function to set links to any value (for console use)
  (window as any).setLinksValue = async (newLinks: Record<string, any>) => {
    console.log('[DEBUG] Setting links via global function:', newLinks);
    setLinks(newLinks);
    const { updateLinks } = await import('./db');
    await updateLinks({ id: 'links', links: newLinks });
    console.log('[DEBUG] Links set in frontend and IndexedDB');
  };
  
  // Global function to completely reset everything (for when IndexedDB is cleared)
  (window as any).resetEverything = async () => {
    console.log('[DEBUG] Resetting everything - clearing all data');
    
    // Clear frontend state
    setLinks(null);
    setGeneral(null);
    setUpdates(null);
    setMemory(null);
    
    // Clear backend
    try {
      const response = await fetch('http://localhost:8002/api/sync-from-frontend', {
        method: 'POST',
        headers: { 'Content-Type': 'application/json' },
        body: JSON.stringify({
          links: { links: {} },
          general: { general: {} },
          updates: { updates: {} },
          memory: { memory: {} }
        })
      });
      if (response.ok) {
        console.log('[DEBUG] Successfully reset backend data');
      } else {
        console.error('[DEBUG] Failed to reset backend data');
      }
    } catch (error) {
      console.error('[DEBUG] Error resetting backend data:', error);
    }
    
    console.log('[DEBUG] Everything reset - refresh the page to reload from shared-data.js');
  };

  // Auto-sync effect: whenever links state changes, sync to backend
  useEffect(() => {
    if (links !== null) { // Only sync if links has been initialized
      console.log('[DEBUG] Links state changed, auto-syncing to backend:', links);
      syncToLocalBackend();
    } else {
      console.log('[DEBUG] Links state is null (cleared), not syncing to backend');
    }
  }, [links]);

  async function sendPromptToLlama(prompt: string, options: { updates?: any, links?: any[], general?: any } = {}) {
    console.log('[DEBUG] sendPromptToLlama called, profileRef.current:', profileRef.current, 'profile:', profile);
    if (!profileRef.current) {
      console.warn('[DEBUG] sendPromptToLlama: patientProfile is null');
      return;
    }
    const memory = await getMemory();
    console.log('[DEBUG] Sending to Llama:', { prompt, patientProfile: profileRef.current, memory });
    // --- Build request payload with required fields ---
    const requestBody: any = {
      prompt,
      patientProfile: profileRef.current,
      memory: memory || { id: 'memory', memory: [] }
    };
    if (options.updates) requestBody.updates = options.updates;
    // Note: conversation, links, general are accessed via local backend bridge
    fetch(LLAMA_ENDPOINT, {
      method: 'POST',
      headers: { 'Content-Type': 'application/json' },
      body: JSON.stringify(requestBody),
    })
      .then(res => res.json())
      .then(data => {
        console.log('[DEBUG] Llama response:', data);
        if (data.updatedPatientProfile || data.patientProfile) {
          const newProfile = data.updatedPatientProfile || data.patientProfile;
          console.log('[DEBUG] setProfile called with (Llama/Unmute response):', newProfile);
          setProfile(newProfile);
          updatePatientProfile(newProfile);
        }
        if (data.updatedMemory || data.memory) {
          const newMemory = data.updatedMemory || data.memory;
          updateMemory(newMemory);
        }
        if (data.updates) {
          // handle updates if needed
          console.log('[DEBUG] Received updates from Llama:', data.updates);
        }
        if (data.links) {
          setLinks(data.links);
          console.log('[DEBUG] Received links from Llama:', data.links);
        }
        if (data.general) {
          setGeneral(data.general);
          console.log('[DEBUG] Received general from Llama:', data.general);
        }
        if (data.extraInfo) {
          console.log('[DEBUG] Received extraInfo from Llama:', data.extraInfo);
          // Note: No longer forwarding to Unmute WebSocket since we removed it
        }
      })
      .catch(err => console.error('[DEBUG] Llama error:', err));
  }

  // New streaming API function
  async function sendPromptToLlamaStream(prompt: string, options: { updates?: any, links?: any[], general?: any } = {}) {
    console.log('[DEBUG] sendPromptToLlamaStream called');
    if (!profileRef.current) {
      console.warn('[DEBUG] sendPromptToLlamaStream: patientProfile is null');
      return;
    }
    
    const memory = await getMemory();
    
    // Get the last 10 conversations from the current conversation
    const conversation = conversationRef.current;
    const last10Conversations = conversation?.conversation?.slice(-10) || [];
    
    const requestBody: any = {
      prompt,
      patientProfile: profileRef.current,
      memory: memory || { id: 'memory', memory: [] },
      conversation: {
        cid: conversation?.cid || 'conv-001',
        tags: conversation?.tags || [],
        conversation: last10Conversations
      }
    };
    if (options.updates) requestBody.updates = options.updates;

    try {
      // Use fetch with streaming response instead of EventSource
      const response = await fetch(LLAMA_STREAM_ENDPOINT, {
        method: 'POST',
        headers: {
          'Content-Type': 'application/json',
          'Accept': 'text/event-stream',
          'Cache-Control': 'no-cache',
        },
        body: JSON.stringify(requestBody),
      });

      if (!response.ok) {
        throw new Error(`HTTP error! status: ${response.status}`);
      }

      if (!response.body) {
        throw new Error('No response body');
      }

      const reader = response.body.getReader();
      const decoder = new TextDecoder();

      // Store cleanup function
      const cleanupTimeout = () => {
        reader.cancel();
      };
      (window as any).cleanupStreaming = cleanupTimeout;

      // Read streaming response
      while (true) {
        const { done, value } = await reader.read();
        
        if (done) {
          console.log('[DEBUG] Streaming complete');
          cleanupTimeout();
          break;
        }

        const chunk = decoder.decode(value);
        const lines = chunk.split('\n');

        for (const line of lines) {
          if (line.startsWith('data: ')) {
            try {
              const data = line.slice(6); // Remove 'data: ' prefix
              if (data.trim()) {
                const parsedChunk = JSON.parse(data);
                handleStreamingChunk(
                  parsedChunk, 
                  setConversation, 
                  updateConversation, 
                  setProfile, 
                  updatePatientProfile, 
                  setLinks, 
                  setGeneral, 
                  setUpdates, 
                  updateUpdates,
                  setStreamingText, 
                  setIsStreaming, 
                  setStreamingError, 
                  setStreamingStatus, 
                  setLoading,
                  setMemory,
                  updateMemory
                );
              }
            } catch (error) {
              console.error('[DEBUG] Error parsing streaming chunk:', error);
            }
          }
        }
      }

    } catch (error) {
      console.error('[DEBUG] Error setting up streaming:', error);
      setStreamingError('Failed to start streaming');
      setIsStreaming(false);
      setLoading(false);
    }
  }

  return (
    <div style={{
      maxWidth: 2000,
      margin: '0 auto',
      padding: 16,
      backgroundColor: darkMode ? '#1a1a1a' : '#ffffff',
      color: darkMode ? '#ffffff' : '#000000',
      minHeight: '100vh'
    }}>
      <div style={{ display: 'flex', gap: 24, alignItems: 'flex-start' }}>
        {/* Left side - Chatbot */}
        <div style={{ flex: 1, maxWidth: 700 }}>
          <h2>AI Health Chatbot</h2>
          <div style={{
            height: 400,
            background: darkMode ? '#2d2d2d' : '#f7f7f7',
            padding: 12,
            borderRadius: 8,
            marginBottom: 12,
            overflowY: 'auto',
            border: darkMode ? '1px solid #404040' : '1px solid #ddd'
          }}>
            {conversation?.conversation.map((msg, idx) => (
              <div key={idx} style={{ textAlign: msg.sender === 'user' ? 'right' : 'left', margin: '8px 0' }}>
                <span style={{
                  display: 'inline-block',
                  background: msg.sender === 'user' ? '#3182ce' : (darkMode ? '#404040' : '#fff'),
                  color: msg.sender === 'user' ? '#fff' : (darkMode ? '#ffffff' : '#222'),
                  borderRadius: 16,
                  padding: '8px 14px',
                  maxWidth: '75%',
                }}>{msg.text}</span>
              </div>
            ))}
          </div>
          {/* Streaming status display */}
          {(isStreaming || streamingStatus || streamingError) && (
            <div style={{
              background: darkMode ? '#2d2d2d' : '#f0f8ff',
              padding: 8,
              borderRadius: 4,
              marginBottom: 8,
              border: darkMode ? '1px solid #404040' : '1px solid #ddd',
              fontSize: 12
            }}>
              {streamingError && (
                <div style={{ color: '#e53e3e', marginBottom: 4 }}>
                  ❌ Error: {streamingError}
                </div>
              )}
              {streamingStatus && (
                <div style={{ color: darkMode ? '#90cdf4' : '#3182ce', marginBottom: 4 }}>
                  🔄 {streamingStatus}
                </div>
              )}
              {isStreaming && (
                <div style={{ color: darkMode ? '#9ae6b4' : '#38a169' }}>
                  ⚡ Streaming in progress...
                </div>
              )}
            </div>
          )}
          <div style={{ display: 'flex', gap: 8 }}>
            <button
              onClick={handleAudioRecord}
              disabled={!profile || (loading && !recording)}
              style={{ 
                background: recording ? '#e53e3e' : speechDetected ? '#f6ad55' : '#3182ce', 
                color: '#fff', 
                border: 'none', 
                borderRadius: '50%', 
                width: 40, 
                height: 40, 
                fontSize: 18 
              }}
              aria-label={recording ? 'Stop recording' : 'Record audio'}
            >
              {recording ? '■' : speechDetected ? '🎤' : '🎤'}
            </button>
            <input
              type="text"
              value={input}
              onChange={e => setInput(e.target.value)}
              onKeyDown={e => { if (e.key === 'Enter' && input.trim() && !loading) handleSendPrompt(input.trim()); }}
              disabled={loading}
              placeholder="Type your message..."
              style={{
                flex: 1,
                padding: '8px 12px',
                borderRadius: 16,
                border: '1px solid #ccc',
                backgroundColor: darkMode ? '#404040' : '#ffffff',
                color: darkMode ? '#ffffff' : '#000000'
              }}
            />
            <button onClick={() => input.trim() && !loading && handleSendPrompt(input.trim())} disabled={loading || !input.trim()} style={{ background: '#3182ce', color: '#fff', border: 'none', borderRadius: '50%', width: 40, height: 40, fontSize: 18 }}>
              ➤
            </button>
          </div>
          
          {/* Proactive Sleep Prompt */}
          {showProactiveSleepPrompt && (
            <div style={{
              background: darkMode ? '#2d2d2d' : '#fff3cd',
              border: '1px solid #ffeaa7',
              borderRadius: 8,
              padding: 16,
              marginTop: 12,
              textAlign: 'center'
            }}>
              <h4 style={{ margin: '0 0 12px 0', color: darkMode ? '#ffffff' : '#856404' }}>
                Sleep Treatment Recommendation
              </h4>
              <p style={{ margin: '0 0 16px 0', color: darkMode ? '#ffffff' : '#856404' }}>
                Based on your sleep patterns, would you like to add a sleep treatment plan?
              </p>
              <div style={{ display: 'flex', gap: 12, justifyContent: 'center' }}>
                <button
                  onClick={async () => {
                    console.log('[DEBUG] Yes button clicked, current links:', links);
                    addSleepTreatment();
                    // Clear the Sleep section in links since they've been used
                    const updatedLinks = { ...links };
                    console.log('[DEBUG] Updated links before deletion:', updatedLinks);
                    if (updatedLinks && updatedLinks.Sleep) {
                      delete updatedLinks.Sleep;
                      console.log('[DEBUG] Updated links after deletion:', updatedLinks);
                      setLinks(updatedLinks);
                      // Update IndexedDB
                      const { updateLinks } = await import('./db');
                      await updateLinks({ id: 'links', links: updatedLinks });
                      console.log('[DEBUG] IndexedDB updated with new links');
                      
                      // Automatically sync to local backend after clearing links
                      await syncToLocalBackend();
                    } else {
                      console.log('[DEBUG] No Sleep section found in links or links is null');
                    }
                    setShowProactiveSleepPrompt(false);
                  }}
                  style={{
                    background: '#28a745',
                    color: '#fff',
                    border: 'none',
                    borderRadius: 6,
                    padding: '8px 16px',
                    cursor: 'pointer'
                  }}
                >
                  Yes, Add Sleep Treatment
                </button>
                <button
                  onClick={async () => {
                    // Clear the Sleep section in links
                    const updatedLinks = { ...links };
                    if (updatedLinks && updatedLinks.Sleep) {
                      delete updatedLinks.Sleep;
                      setLinks(updatedLinks);
                      // Update IndexedDB
                      const { updateLinks } = await import('./db');
                      await updateLinks({ id: 'links', links: updatedLinks });
                      
                      // Automatically sync to local backend after clearing links
                      await syncToLocalBackend();
                    }
                    setShowProactiveSleepPrompt(false);
                  }}
                  style={{
                    background: '#dc3545',
                    color: '#fff',
                    border: 'none',
                    borderRadius: 6,
                    padding: '8px 16px',
                    cursor: 'pointer'
                  }}
                >
                  No, Dismiss
                </button>
              </div>
            </div>
          )}
        </div>
        {/* Right side - Patient Profile and other info */}
        <div style={{
          width: 1000,
          flexShrink: 0,
          display: 'flex',
          gap: 12
        }}>
          <div style={{
            flex: 0.5
          }}>
            {/* Links, General */}
<<<<<<< HEAD
                         <div style={{
               background: darkMode ? '#2d2d2d' : '#eef',
               padding: 12,
               borderRadius: 8,
               marginBottom: 12,
               border: darkMode ? '1px solid #404040' : 'none'
             }}>
               <h4>Links</h4>
               {links ? (
                 <div style={{ fontSize: 12, color: darkMode ? '#ffffff' : '#000000' }}>
                   {Object.entries(links as Record<string, any>).map(([key, value]) => (
                     <div key={key} style={{ 
                       marginBottom: 8, 
                       padding: 8, 
                       borderRadius: 4,
                       background: darkMode ? '#404040' : '#f0f8ff',
                       borderLeft: '3px solid #3182ce'
                     }}>
                       <strong style={{ color: '#3182ce' }}>{key}:</strong>
                       <div style={{ marginTop: 4 }}>
                         {typeof value === 'object' ? (
                           Object.entries(value).map(([subKey, subValue]) => (
                             <div key={subKey} style={{ marginLeft: 8, marginBottom: 2 }}>
                               <span style={{ color: darkMode ? '#90cdf4' : '#2b6cb0' }}>{subKey}:</span> {String(subValue)}
                             </div>
                           ))
                         ) : (
                           <span>{String(value)}</span>
                         )}
                       </div>
                     </div>
                   ))}
                 </div>
               ) : (
                 <p style={{ fontSize: 12, color: darkMode ? '#999' : '#666', margin: 0, fontStyle: 'italic' }}>No links available</p>
               )}
             </div>
                         <div style={{
               background: darkMode ? '#2d2d2d' : '#efe',
               padding: 12,
               borderRadius: 8,
               marginBottom: 12,
               border: darkMode ? '1px solid #404040' : 'none'
             }}>
               <h4>General</h4>
               {general ? (
                 <div style={{ fontSize: 12, color: darkMode ? '#ffffff' : '#000000' }}>
                   {Object.entries(general as Record<string, any>).map(([key, value]) => (
                     <div key={key} style={{ 
                       marginBottom: 8, 
                       padding: 8, 
                       borderRadius: 4,
                       background: darkMode ? '#404040' : '#f0fff0',
                       borderLeft: '3px solid #38a169'
                     }}>
                       <strong style={{ color: '#38a169' }}>{key}:</strong>
                       <div style={{ marginTop: 4 }}>
                         {Array.isArray(value) ? (
                           value.map((item, idx) => (
                             <div key={idx} style={{ marginLeft: 8, marginBottom: 2 }}>
                               • {String(item)}
                             </div>
                           ))
                         ) : typeof value === 'object' ? (
                           Object.entries(value).map(([subKey, subValue]) => (
                             <div key={subKey} style={{ marginLeft: 8, marginBottom: 2 }}>
                               <span style={{ color: darkMode ? '#9ae6b4' : '#2f855a' }}>{subKey}:</span> {String(subValue)}
                             </div>
                           ))
                         ) : (
                           <span>{String(value)}</span>
                         )}
                       </div>
                     </div>
                   ))}
                 </div>
               ) : (
                 <p style={{ fontSize: 12, color: darkMode ? '#999' : '#666', margin: 0, fontStyle: 'italic' }}>No general information available</p>
               )}
             </div>
=======
            <div style={{
              background: darkMode ? '#2d2d2d' : '#eef',
              padding: 12,
              borderRadius: 8,
              marginBottom: 12,
              border: darkMode ? '1px solid #404040' : 'none'
            }}>
              <h4>Links</h4>
              {links ? (
                <pre style={{ fontSize: 12, whiteSpace: 'pre-wrap', margin: 0, color: darkMode ? '#ffffff' : '#000000' }}>{JSON.stringify(links, null, 2)}</pre>
              ) : (
                <p style={{ fontSize: 12, color: darkMode ? '#999' : '#666', margin: 0, fontStyle: 'italic' }}>No links available</p>
              )}
            </div>
            <div style={{
              background: darkMode ? '#2d2d2d' : '#efe',
              padding: 12,
              borderRadius: 8,
              marginBottom: 12,
              border: darkMode ? '1px solid #404040' : 'none'
            }}>
              <h4>General</h4>
              {general ? (
                <pre style={{ fontSize: 12, whiteSpace: 'pre-wrap', margin: 0, color: darkMode ? '#ffffff' : '#000000' }}>{JSON.stringify(general, null, 2)}</pre>
              ) : (
                <p style={{ fontSize: 12, color: darkMode ? '#999' : '#666', margin: 0, fontStyle: 'italic' }}>No general information available</p>
              )}
            </div>
            <div style={{
              background: darkMode ? '#2d2d2d' : '#fef',
              padding: 12,
              borderRadius: 8,
              marginBottom: 12,
              border: darkMode ? '1px solid #404040' : 'none'
            }}>
              <h4>Memory</h4>
              {memory ? (
                <pre style={{ fontSize: 12, whiteSpace: 'pre-wrap', margin: 0, color: darkMode ? '#ffffff' : '#000000' }}>{JSON.stringify(memory, null, 2)}</pre>
              ) : (
                <p style={{ fontSize: 12, color: darkMode ? '#999' : '#666', margin: 0, fontStyle: 'italic' }}>No memory entries available</p>
              )}
            </div>
>>>>>>> cd1f2471
          </div>
          {/* Updates */}
          <div style={{
            flex: 0.7
          }}>
                         <div style={{
               height: 300,
               background: darkMode ? '#2d2d2d' : '#ffe',
               padding: 12,
               borderRadius: 8,
               marginBottom: 12,
               border: darkMode ? '1px solid #404040' : 'none',
               overflowY: 'auto'
             }}>
               <h4>Updates</h4>
               {updates ? (
                 <div style={{ fontSize: 12, color: darkMode ? '#ffffff' : '#000000' }}>
                   {Array.isArray(updates) ? (
                     updates.map((update, idx) => (
                       <div key={idx} style={{ 
                         marginBottom: 8, 
                         padding: 8, 
                         borderRadius: 4,
                         background: darkMode ? '#404040' : '#fffbf0',
                         borderLeft: '3px solid #d69e2e'
                       }}>
                         {update.datetime && (
                           <div style={{ fontSize: 10, color: darkMode ? '#999' : '#666', marginBottom: 4 }}>
                             {update.datetime}
                           </div>
                         )}
                         <div style={{ wordBreak: 'break-word' }}>
                           {update.text || String(update)}
                         </div>
                       </div>
                     ))
                   ) : (
                     <pre style={{ fontSize: 12, whiteSpace: 'pre-wrap', margin: 0 }}>{JSON.stringify(updates, null, 2)}</pre>
                   )}
                 </div>
               ) : (
                 <p style={{ fontSize: 12, color: darkMode ? '#999' : '#666', margin: 0, fontStyle: 'italic' }}>No updates available</p>
               )}
             </div>
                         <div style={{
               height: 300,
               background: darkMode ? '#2d2d2d' : '#fef',
               padding: 12,
               borderRadius: 8,
               marginBottom: 12,
               border: darkMode ? '1px solid #404040' : 'none',
               overflowY: 'auto'
             }}>
               <h4>Memory</h4>
               {memory ? (
                 <div style={{ fontSize: 12, color: darkMode ? '#ffffff' : '#000000' }}>
                   {Array.isArray(memory) ? (
                     memory.map((item, idx) => (
                       <div key={idx} style={{ 
                         marginBottom: 8, 
                         padding: 8, 
                         borderRadius: 4,
                         background: darkMode ? '#404040' : '#f0f0ff',
                         borderLeft: '3px solid #805ad5'
                       }}>
                         {item.datetime && (
                           <div style={{ fontSize: 10, color: darkMode ? '#999' : '#666', marginBottom: 4 }}>
                             {item.datetime}
                           </div>
                         )}
                         <div style={{ wordBreak: 'break-word' }}>
                           {item.text || String(item)}
                         </div>
                       </div>
                     ))
                   ) : (
                     <pre style={{ fontSize: 12, whiteSpace: 'pre-wrap', margin: 0 }}>{JSON.stringify(memory, null, 2)}</pre>
                   )}
                 </div>
               ) : (
                 <p style={{ fontSize: 12, color: darkMode ? '#999' : '#666', margin: 0, fontStyle: 'italic' }}>No memory available</p>
               )}
             </div>
          </div>
          {/* Patient Profile */}
          <div style={{
            flex: 1
          }}>
                         {profile && (
               <div style={{
                 background: darkMode ? '#2d2d2d' : '#eef',
                 padding: 12,
                 borderRadius: 8,
                 marginBottom: 12,
                 border: darkMode ? '1px solid #404040' : 'none'
               }}>
                 <h4>Patient Profile</h4>
                 <div style={{ fontSize: 12, color: darkMode ? '#ffffff' : '#000000' }}>
                   <div style={{ 
                     marginBottom: 8, 
                     padding: 8, 
                     borderRadius: 4,
                     background: darkMode ? '#404040' : '#f0f8ff',
                     borderLeft: '3px solid #3182ce'
                   }}>
                     <strong style={{ color: '#3182ce' }}>Basic Info:</strong>
                     <div style={{ marginTop: 4, marginLeft: 8 }}>
                       <div><span style={{ color: darkMode ? '#90cdf4' : '#2b6cb0' }}>Name:</span> {profile.name}</div>
                       <div><span style={{ color: darkMode ? '#90cdf4' : '#2b6cb0' }}>Age:</span> {profile.age}</div>
                       <div><span style={{ color: darkMode ? '#90cdf4' : '#2b6cb0' }}>Blood Type:</span> {profile.bloodType}</div>
                       {profile.allergies && profile.allergies.length > 0 && (
                         <div>
                           <span style={{ color: darkMode ? '#90cdf4' : '#2b6cb0' }}>Allergies:</span> {profile.allergies.join(', ')}
                         </div>
                       )}
                     </div>
                   </div>
                   
                   {profile.treatment && profile.treatment.length > 0 && (
                     <div style={{ 
                       marginBottom: 8, 
                       padding: 8, 
                       borderRadius: 4,
                       background: darkMode ? '#404040' : '#f0fff0',
                       borderLeft: '3px solid #38a169'
                     }}>
                       <strong style={{ color: '#38a169' }}>Treatments:</strong>
                       {profile.treatment.map((treatment, idx) => (
                         <div key={idx} style={{ marginTop: 8, marginLeft: 8 }}>
                           <div style={{ fontWeight: 'bold', marginBottom: 4 }}>{treatment.name}</div>
                           {treatment.medicationList && treatment.medicationList.length > 0 && (
                             <div style={{ marginBottom: 4 }}>
                               <span style={{ color: darkMode ? '#9ae6b4' : '#2f855a' }}>Medications:</span> {treatment.medicationList.join(', ')}
                             </div>
                           )}
                           {treatment.appointment && (
                             <div style={{ marginBottom: 4 }}>
                               <span style={{ color: darkMode ? '#9ae6b4' : '#2f855a' }}>Appointment:</span> {treatment.appointment}
                             </div>
                           )}
                           {treatment.dailyChecklist && treatment.dailyChecklist.length > 0 && (
                             <div style={{ marginBottom: 4 }}>
                               <span style={{ color: darkMode ? '#9ae6b4' : '#2f855a' }}>Daily Checklist:</span>
                               {treatment.dailyChecklist.map((item, itemIdx) => (
                                 <div key={itemIdx} style={{ marginLeft: 8 }}>• {item}</div>
                               ))}
                             </div>
                           )}
                           {treatment.recommendations && treatment.recommendations.length > 0 && (
                             <div style={{ marginBottom: 4 }}>
                               <span style={{ color: darkMode ? '#9ae6b4' : '#2f855a' }}>Recommendations:</span>
                               {treatment.recommendations.map((rec, recIdx) => (
                                 <div key={recIdx} style={{ marginLeft: 8 }}>• {rec}</div>
                               ))}
                             </div>
                           )}
                           {treatment.sleepHours && (
                              <div style={{ marginBottom: 4 }}>
                               <span style={{ color: darkMode ? '#9ae6b4' : '#2f855a' }}>Sleep Hours:</span> {treatment.sleepHours}
                              </div>
                           )}
                           {treatment.sleepQuality && (
                              <div style={{ marginBottom: 4 }}>
                               <span style={{ color: darkMode ? '#9ae6b4' : '#2f855a' }}>Sleep Quality:</span> {treatment.sleepQuality}
                              </div>
                           )}
                           {treatment.dailyCals && (
                              <div style={{ marginBottom: 4 }}>
                               <span style={{ color: darkMode ? '#9ae6b4' : '#2f855a' }}>Daily Calories:</span> {treatment.dailyCals}
                              </div>
                           )}
                           {treatment.dailyProtein && (
                              <div style={{ marginBottom: 4 }}>
                               <span style={{ color: darkMode ? '#9ae6b4' : '#2f855a' }}>Daily Protein:</span> {treatment.dailyProtein}
                              </div>
                           )}
                         </div>
                       ))}
                     </div>
                   )}
                 </div>
               </div>
             )}
          </div>
          {/* Last 10 Conversations */}
          <div style={{
            flex: 0.5
          }}>
            <div style={{
              background: darkMode ? '#2d2d2d' : '#fdf',
              padding: 12,
              borderRadius: 8,
              marginBottom: 12,
              border: darkMode ? '1px solid #404040' : 'none'
            }}>
               <h4>Last 3 Conversations</h4>
               {conversation?.conversation?.slice(-6) ? (
                 <div style={{ fontSize: 12, color: darkMode ? '#ffffff' : '#000000' }}>
                   {conversation.conversation.slice(-6).map((msg, idx) => (
                    <div key={idx} style={{ 
                      marginBottom: 8, 
                      padding: 4, 
                      borderRadius: 4,
                      background: msg.sender === 'user' ? (darkMode ? '#404040' : '#e6f3ff') : (darkMode ? '#333333' : '#f0f0f0'),
                      borderLeft: `3px solid ${msg.sender === 'user' ? '#3182ce' : '#38a169'}`
                    }}>
                      <strong style={{ color: msg.sender === 'user' ? '#3182ce' : '#38a169' }}>
                        {msg.sender === 'user' ? 'User' : 'AI'}:
                      </strong>
                      <div style={{ marginTop: 2, wordBreak: 'break-word' }}>
                        {msg.text}
                      </div>
                    </div>
                  ))}
                </div>
              ) : (
                <p style={{ fontSize: 12, color: darkMode ? '#999' : '#666', margin: 0, fontStyle: 'italic' }}>No conversations available</p>
              )}
            </div>
          </div>
        </div>
      </div>
    </div>
  );
};

export default App;<|MERGE_RESOLUTION|>--- conflicted
+++ resolved
@@ -342,13 +342,8 @@
   // --- Add state for links, general, updates, and memory ---
   const [links, setLinks] = useState<Record<string, any> | null>(null);
   const [general, setGeneral] = useState<any | null>(null);
-<<<<<<< HEAD
-  const [updates, setUpdates] = useState<Updates | null>(null);
-  const [memory, setMemory] = useState<Memory | null>(null);
-=======
   const [updates, setUpdates] = useState<any | null>(null);
   const [memory, setMemory] = useState<any | null>(null);
->>>>>>> cd1f2471
   const [audioMode, setAudioMode] = useState(false);
   const [showProactiveSleepPrompt, setShowProactiveSleepPrompt] = useState(false);
   
@@ -408,15 +403,14 @@
   }, [general]);
 
   useEffect(() => {
-<<<<<<< HEAD
+    console.log('[DEBUG] Links state changed:', links);
+  }, [links]);
+
+  useEffect(() => {
     console.log('[DEBUG] Memory state changed:', memory);
   }, [memory]);
-=======
-    console.log('[DEBUG] Links state changed:', links);
-  }, [links]);
->>>>>>> cd1f2471
-
-  useEffect(() => {
+
+  useEffect(() => {     
     // Initialize database with sample data first
     import('./db').then(({ initializeSampleData }) => {
       initializeSampleData().then(() => {
@@ -1618,7 +1612,6 @@
             flex: 0.5
           }}>
             {/* Links, General */}
-<<<<<<< HEAD
                          <div style={{
                background: darkMode ? '#2d2d2d' : '#eef',
                padding: 12,
@@ -1699,50 +1692,6 @@
                  <p style={{ fontSize: 12, color: darkMode ? '#999' : '#666', margin: 0, fontStyle: 'italic' }}>No general information available</p>
                )}
              </div>
-=======
-            <div style={{
-              background: darkMode ? '#2d2d2d' : '#eef',
-              padding: 12,
-              borderRadius: 8,
-              marginBottom: 12,
-              border: darkMode ? '1px solid #404040' : 'none'
-            }}>
-              <h4>Links</h4>
-              {links ? (
-                <pre style={{ fontSize: 12, whiteSpace: 'pre-wrap', margin: 0, color: darkMode ? '#ffffff' : '#000000' }}>{JSON.stringify(links, null, 2)}</pre>
-              ) : (
-                <p style={{ fontSize: 12, color: darkMode ? '#999' : '#666', margin: 0, fontStyle: 'italic' }}>No links available</p>
-              )}
-            </div>
-            <div style={{
-              background: darkMode ? '#2d2d2d' : '#efe',
-              padding: 12,
-              borderRadius: 8,
-              marginBottom: 12,
-              border: darkMode ? '1px solid #404040' : 'none'
-            }}>
-              <h4>General</h4>
-              {general ? (
-                <pre style={{ fontSize: 12, whiteSpace: 'pre-wrap', margin: 0, color: darkMode ? '#ffffff' : '#000000' }}>{JSON.stringify(general, null, 2)}</pre>
-              ) : (
-                <p style={{ fontSize: 12, color: darkMode ? '#999' : '#666', margin: 0, fontStyle: 'italic' }}>No general information available</p>
-              )}
-            </div>
-            <div style={{
-              background: darkMode ? '#2d2d2d' : '#fef',
-              padding: 12,
-              borderRadius: 8,
-              marginBottom: 12,
-              border: darkMode ? '1px solid #404040' : 'none'
-            }}>
-              <h4>Memory</h4>
-              {memory ? (
-                <pre style={{ fontSize: 12, whiteSpace: 'pre-wrap', margin: 0, color: darkMode ? '#ffffff' : '#000000' }}>{JSON.stringify(memory, null, 2)}</pre>
-              ) : (
-                <p style={{ fontSize: 12, color: darkMode ? '#999' : '#666', margin: 0, fontStyle: 'italic' }}>No memory entries available</p>
-              )}
-            </div>
->>>>>>> cd1f2471
           </div>
           {/* Updates */}
           <div style={{
